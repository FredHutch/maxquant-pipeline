examplejob
.vscode
*.pyc
<<<<<<< HEAD
code/creds
=======
*.pex
>>>>>>> a2989a25
<|MERGE_RESOLUTION|>--- conflicted
+++ resolved
@@ -1,8 +1,5 @@
 examplejob
 .vscode
 *.pyc
-<<<<<<< HEAD
 code/creds
-=======
-*.pex
->>>>>>> a2989a25
+*.pex